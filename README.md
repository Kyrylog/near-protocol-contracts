# Integrating NEAR and Chainlink

There are a number of subdirectories in this project that represent the moving pieces of a simple oracle system. This repository is in continual development and serves to demonstrate how a smart contract on NEAR can access off-chain data using an incentivized oracle solution using fungible tokens as payments.

The components of this oracle system are:

- Oracle client (Alice's contract that wants a token price from an off-chain API)  
- Oracle contract (Bob's contract that accepts a fungible token payment and stores a request to be processed off-chain)
<<<<<<< HEAD
- Oracle node (Bob's off-chain machine polling the oracle contract on NEAR. This could be a built-out Chainlink node or a simple NodeJS app that polls the RPC and returns answers. **Note**: code for the oracle node is not included in this repository.)
=======
- Oracle node (Bob's off-chain machine polling the oracle contract on NEAR, and fulfilling requests. **Note**: code for the oracle node is not included in this repository, but one can use an oracle protocol like Chainlink.)
>>>>>>> 268780b9
- Fungible token (The token paid by Alice to Bob in exchange for getting an answer to her request)

![Chainlink and NEAR diagram](assets/near-chainlink-diagram-v1.png)

## Get near-shell, Rust, and set up testnet accounts

We'll be using [NEAR Shell](https://docs.near.org/docs/development/near-shell), the NEAR CLI tool that makes things simpler. Please have [NodeJS version 12 or greater](https://nodejs.org/en/download/package-manager/). Then install globally with:

```bash
npm install -g near-shell
```

These smart contracts are written in Rust. Please follow these directions to get Rust going on your local machine.

Install Rustup:
```bash
curl --proto '=https' --tlsv1.2 -sSf https://sh.rustup.rs | sh
```
([Official documentation](https://www.rust-lang.org/tools/install))

Follow the directions which includes running:

```bash
source $HOME/.cargo/env
```

Add wasm target to your toolchain: 

```bash
rustup target add wasm32-unknown-unknown
```

([Info on wasm32-unknown-unknown](https://doc.rust-lang.org/edition-guide/rust-2018/platform-and-target-support/webassembly-support.html))

Rust is now ready on your machine.

Next, create a NEAR testnet account with [Wallet](https://wallet.testnet.near.org).

Set an environment variable to use in these examples. For instance, if your test account is `oracle.testnet` set it like so:

```bash
export NEAR_ACCT=oracle.testnet
```

(**Windows users**: please look into using `set` instead of `export`, surrounding the environment variable in `%` instead of beginning with `$`, and using escaped double-quotes `\"` where necessary instead of the single-quotes provided in these instructions.)

Create subaccounts::

```bash
near create-account oracle.$NEAR_ACCT --masterAccount $NEAR_ACCT
near create-account client.$NEAR_ACCT --masterAccount $NEAR_ACCT
near create-account oracle-node.$NEAR_ACCT --masterAccount $NEAR_ACCT
near create-account near-link.$NEAR_ACCT --masterAccount $NEAR_ACCT
```

We've gone over the different roles earlier, but let's focus on what will happen to get a request fulfilled.

**Oracle client** will call the **oracle contract** to make a request for external data.
**Oracle client** has given the **oracle contract** allowance to take NEAR LINK from it. Before officially adding the request, it will `transfer_from` to capture the payment, keeping track of this amount in the `withdrawable_token` state variable.
The **oracle node** will be polling the state of its **oracle contract** using the paginated `get_requests` function.
The **oracle node** will get the API results needed, and send back the answer to the **oracle contract**.
The **oracle contract** makes a cross-contract call to the callback address (NEAR account) at the callback method provided. It has then fulfilled the request and removes it from state.

## Build, deploy, and initialize

Let's begin!

Build the oracle, client, and NEAR LINK contracts with:

```bash
./build
```

Run all tests:

```bash
./test
```

Then deploy and instantiate like so…

NEAR LINK

```bash
near deploy --accountId near-link.$NEAR_ACCT --wasmFile near-link-token/res/near_link_token.wasm --initFunction new --initArgs '{"owner_id": "near-link.'$NEAR_ACCT'", "total_supply": "1000000"}'
```

Oracle contract

```bash
near deploy --accountId oracle.$NEAR_ACCT --wasmFile oracle/res/oracle.wasm --initFunction new --initArgs '{"link_id": "near-link.'$NEAR_ACCT'", "owner_id": "oracle.'$NEAR_ACCT'"}'
```

Oracle client

```bash
near deploy --accountId client.$NEAR_ACCT --wasmFile client/res/client.wasm --initFunction new --initArgs '{"oracle_account": "oracle.'$NEAR_ACCT'"}'
```

## Minor housekeeping

Before the **oracle node** can fulfill the request, they must be authorized. We might as well do this from the get-go.

```bash
near call oracle.$NEAR_ACCT add_authorization '{"node": "oracle-node.'$NEAR_ACCT'"}' --accountId oracle.$NEAR_ACCT
```

(Optional) Check authorization to confirm:

```bash
near view oracle.$NEAR_ACCT is_authorized '{"node": "oracle-node.'$NEAR_ACCT'"}'
```

## Give fungible tokens and set allowances

Give 50 NEAR LINK to client:

```bash
near call near-link.$NEAR_ACCT transfer '{"new_owner_id": "client.'$NEAR_ACCT'", "amount": "50"}' --accountId near-link.$NEAR_ACCT --amount .0365
```

**Note**: above, we use the `amount` flag in order to pay for the state required. (See more about [state staking here](https://docs.near.org/docs/concepts/storage))

(Optional) Check balance to confirm:

```bash
near view near-link.$NEAR_ACCT get_balance '{"owner_id": "client.'$NEAR_ACCT'"}'
```

**Oracle client** gives **oracle contract** allowance to spend 20 NEAR LINK on their behalf:

```bash
near call near-link.$NEAR_ACCT inc_allowance '{"escrow_account_id": "oracle.'$NEAR_ACCT'", "amount": "20"}' --accountId client.$NEAR_ACCT --amount .0696
```

(Optional) Check allowance to confirm:

```bash
near view near-link.$NEAR_ACCT get_allowance '{"owner_id": "client.'$NEAR_ACCT'", "escrow_account_id": "oracle.'$NEAR_ACCT'"}'
```

## Make a request

We'll show two ways to have the client contract send the oracle contract a request. First, we'll directly call the oracle contract using the key pair from the client contract.

1. **Oracle client** makes a direct request to **oracle contract** with payment of 10 NEAR LINK. We can do this because we have the key pair for the client contract.

```bash
near call oracle.$NEAR_ACCT request '{"payment": "10", "spec_id": "dW5pcXVlIHNwZWMgaWQ=", "callback_address": "client.'$NEAR_ACCT'", "callback_method": "token_price_callback", "nonce": "1", "data_version": "1", "data": "QkFU"}' --accountId client.$NEAR_ACCT --gas 300000000000000
```

<<<<<<< HEAD
2. **Any NEAR account** calls the **oracle client** contract, providing a symbol. Upon receiving this, the **oracle client** sends a cross-contract call to the **oracle contract** to store the request. (Payment and other values are hardcoded here, the nonce is automatically incremented. This assumes that the **oracle client** contract only wants to use one oracle contract.)
=======
2. **Any NEAR account** calls the **oracle client** contract, providing request arguments. Upon receiving this, the **oracle client** sends a cross-contract call to the **oracle contract** to store the request. (Payment and other values are hardcoded here, the nonce is automatically incremented. This assumes that the **oracle client** contract only wants to use one oracle contract.)
>>>>>>> 268780b9

```bash
near call client.$NEAR_ACCT demo_token_price '{"symbol": "QkFU", "spec_id": "dW5pcXVlIHNwZWMgaWQ="}' --accountId client.$NEAR_ACCT --gas 300000000000000
```

## View pending requests

Oracle node is polling the state of **oracle contract** to see paginated request _summary_, which shows which accounts have requests pending and how many total are pending:

```bash
near view oracle.$NEAR_ACCT get_requests_summary '{"max_num_accounts": "10"}'
```

**Note**: aside from `get_requests_summary` there is also `get_requests_summary_from`. Since the [`TreeMap` data structure](https://docs.rs/near-sdk/1.0.0/near_sdk/collections/struct.TreeMap.html) is ordered, the former will list the first N (`max_num_accounts`). Usage of `get_requests_summary_from` is for paging, providing a window of results to return. Please see function details for parameters and usage.

For folks who prefer to see a more low-level approach to hitting the RPC, here's the [curl](https://en.wikipedia.org/wiki/CURL) command performing the same query:

```bash
curl -d '{"jsonrpc": "2.0", "method": "query", "id": "chainlink", "params": {"request_type": "call_function", "finality": "final", "account_id": "oracle.'$NEAR_ACCT'", "method_name": "get_requests_summary", "args_base64": "eyJtYXhfbnVtX2FjY291bnRzIjogIjEwIn0="}}' -H 'Content-Type: application/json' https://rpc.testnet.near.org
```

The above will return something like:

```json
{
  "jsonrpc": "2.0",
  "result": {
    "result": [
      91,
      123,
      34,
      97,
      99,
      99,
      111,
      117,
      110,
      116,
      34,
      58,
      34,
      99,
      108,
      105,
      101,
      110,
      116,
      46,
      100,
      101,
      109,
      111,
      46,
      116,
      101,
      115,
      116,
      110,
      101,
      116,
      34,
      44,
      34,
      116,
      111,
      116,
      97,
      108,
      95,
      114,
      101,
      113,
      117,
      101,
      115,
      116,
      115,
      34,
      58,
      49,
      125,
      93
    ],
    "logs": [],
    "block_height": 10551293,
    "block_hash": "Ljh67tYk5bGXPu9TamJNG4vHp18cEBDxebKHpEUeZEo"
  },
  "id": "chainlink"
}
```

We'll outline a quick way to see the results if the machine has [Python installed](https://docs.python-guide.org/starting/install3/osx/). Copy the value of the innermost `result` key, which is an array of unsigned 8-bit integers.

Open the Python REPL with the command `python` and see the prompt with `>>>`.

Enter the below replacing BYTE_ARRAY with the the innermost result value (including the square brackets):

```python
res = BYTE_ARRAY
```

then:

```python
''.join(chr(x) for x in res)
```

and python will print something like:

```text
'[{"account":"client.demo.testnet","total_requests":1}]'
```

The previous command (calling the method `get_requests_summary`) is useful if there has been significant scaling from many client accounts/contracts. To see the individual requests for a particular user, use the following command:

```bash
near view oracle.$NEAR_ACCT get_requests '{"account": "client.'$NEAR_ACCT'", "max_requests": "10"}'
```

It sees the `data` is `QkFU` which is the Base64-encoded string for `BAT`, the token to look up. The **oracle node** presumably makes a call to an exchange to gather the price of Basic Attention Token (BAT) and finds it is at \$0.19 per token.
The data `0.19` as a `Vec<u8>` is `MTkuMQ==`

There's a third method to get all the requests, ordered by account name and nonce, where a specified maximum number of results is provided.

```bash
near view oracle.$NEAR_ACCT get_all_requests '{"max_num_accounts": "100", "max_requests": "100"}'
```

## Fulfill the request

**Oracle node** uses its NEAR account keys to fulfill the request:

```bash
near call oracle.$NEAR_ACCT fulfill_request '{"account": "client.'$NEAR_ACCT'", "nonce": "1", "data": "MTkuMQ=="}' --accountId oracle-node.$NEAR_ACCT --gas 300000000000000
```

(Optional) Check the **oracle client** for the values it has saved:

```bash
near view client.$NEAR_ACCT get_received_vals '{"max": "100"}'
```

## Check final balance/allowance

(Optional) Check the balance of **oracle client**:

```bash
near view near-link.$NEAR_ACCT get_balance '{"owner_id": "client.'$NEAR_ACCT'"}'
```

Expect `40`

(Optional) Check the allowance of **oracle contract**:

```bash
near view near-link.$NEAR_ACCT get_allowance '{"owner_id": "client.'$NEAR_ACCT'", "escrow_account_id": "oracle.'$NEAR_ACCT'"}'
```

Expect `10`

The oracle node and oracle contract are assumed to be owned by the same person/entity. The oracle contract has "withdrawable tokens" that can be taken when it's most convenient. Some oracles may choose to transfer these tokens immediately after fulfillment. Here we are using the withdrawable pattern, where gas is conserved by not transferring after each request fulfillment.

Also, when the feature of cancelling requests is implemented, the withdrawable tokens is used to ensure the correct amount of fungible tokens can be withdrawn without interfering with possible cancellations within a given period.

## Withdraw tokens

(Optional) Check the withdrawable tokens on the oracle contract with this command:

```bash
near view oracle.$NEAR_ACCT get_withdrawable_tokens
```

(Optional) Check the fungible token balance of the client and the base account we'll be extracting to it. (This is the original account we set the `NEAR_ACCT` environment variable to, for demonstration purposes)

```bash
near view near-link.$NEAR_ACCT get_balance '{"owner_id": "oracle.'$NEAR_ACCT'"}'
near view near-link.$NEAR_ACCT get_balance '{"owner_id": "'$NEAR_ACCT'"}'
```

Finally, withdraw the fungible tokens from the oracle contract into the oracle node, the base account, who presumably owns both the oracle node and oracle contract.

```bash
near call oracle.$NEAR_ACCT withdraw '{"recipient": "oracle-node.'$NEAR_ACCT'", "amount": "10"}' --accountId oracle.$NEAR_ACCT --gas 300000000000000
```

You may use the previous two `get_balance` view methods to confirm that the fungible tokens have indeed been withdrawn.

## Notes

The client is responsible for making sure there is enough allowance for fungible token transfers. It may be advised to add a cushion in addition to expected fungible token transfers as duplicate requests will also decrease allowance.

**Scenario**: a client accidentally sends the same request or a request with the same nonce. The fungible token transfer occurs, decrementing the allowance on the fungible token contract. Then it is found that it's a duplicate, and the fungible tokens are returned. In this case, the allowance will not be increased as this can only be done by the client itself.

One way to handle this is for the client to have logic to increase the allowance if it receives the response indicating a duplicate request has been sent. Another way might be to increase the allowance before each request. Again, this decision is up to the owner of the client contract.

## Outstanding work

There are various issues opened in this repository. As mentioned early in this document, this is an ever-growing repository. Soon we'll implement using the expiration to allow the client contract to cancel their request and receive the tokens back if it's within the window. There's also work in terms of setting up the [PreCoordinator](https://github.com/smartcontractkit/chainlink/blob/develop/evm-contracts/src/v0.5/PreCoordinator.sol) and whatnot.

Contributors are welcome to get involved!<|MERGE_RESOLUTION|>--- conflicted
+++ resolved
@@ -6,11 +6,7 @@
 
 - Oracle client (Alice's contract that wants a token price from an off-chain API)  
 - Oracle contract (Bob's contract that accepts a fungible token payment and stores a request to be processed off-chain)
-<<<<<<< HEAD
-- Oracle node (Bob's off-chain machine polling the oracle contract on NEAR. This could be a built-out Chainlink node or a simple NodeJS app that polls the RPC and returns answers. **Note**: code for the oracle node is not included in this repository.)
-=======
 - Oracle node (Bob's off-chain machine polling the oracle contract on NEAR, and fulfilling requests. **Note**: code for the oracle node is not included in this repository, but one can use an oracle protocol like Chainlink.)
->>>>>>> 268780b9
 - Fungible token (The token paid by Alice to Bob in exchange for getting an answer to her request)
 
 ![Chainlink and NEAR diagram](assets/near-chainlink-diagram-v1.png)
@@ -162,11 +158,7 @@
 near call oracle.$NEAR_ACCT request '{"payment": "10", "spec_id": "dW5pcXVlIHNwZWMgaWQ=", "callback_address": "client.'$NEAR_ACCT'", "callback_method": "token_price_callback", "nonce": "1", "data_version": "1", "data": "QkFU"}' --accountId client.$NEAR_ACCT --gas 300000000000000
 ```
 
-<<<<<<< HEAD
-2. **Any NEAR account** calls the **oracle client** contract, providing a symbol. Upon receiving this, the **oracle client** sends a cross-contract call to the **oracle contract** to store the request. (Payment and other values are hardcoded here, the nonce is automatically incremented. This assumes that the **oracle client** contract only wants to use one oracle contract.)
-=======
 2. **Any NEAR account** calls the **oracle client** contract, providing request arguments. Upon receiving this, the **oracle client** sends a cross-contract call to the **oracle contract** to store the request. (Payment and other values are hardcoded here, the nonce is automatically incremented. This assumes that the **oracle client** contract only wants to use one oracle contract.)
->>>>>>> 268780b9
 
 ```bash
 near call client.$NEAR_ACCT demo_token_price '{"symbol": "QkFU", "spec_id": "dW5pcXVlIHNwZWMgaWQ="}' --accountId client.$NEAR_ACCT --gas 300000000000000
